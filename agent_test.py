--- conflicted
+++ resolved
@@ -237,12 +237,7 @@
     @timeout(5)
     # @unittest.skip("Skip eval function test.")  # Uncomment this line to skip test
     def test_heuristic(self):
-<<<<<<< HEAD
         """Test output interface of heuristic score function interface."""
-=======
-        """Test output interface of evaluation heuristic """
->>>>>>> b9bd8752
-
         player1 = "Player1"
         player2 = "Player2"
         p1_location = (0, 0)
@@ -257,11 +252,7 @@
     timeout(5)
     # @unittest.skip("Skip simple minimax test.")  # Uncomment this line to skip test
     def test_minimax_interface(self):
-<<<<<<< HEAD
         """Test CustomPlayer.minimax interface with simple input """
-=======
-        """Test CustomPlayer.minimax interface """
->>>>>>> b9bd8752
         h, w = 7, 7  # board size
         test_depth = 1
         starting_location = (5, 3)
@@ -292,11 +283,7 @@
     timeout(5)
     # @unittest.skip("Skip alphabeta test.")  # Uncomment this line to skip test
     def test_alphabeta_interface(self):
-<<<<<<< HEAD
         """Test CustomPlayer.alphabeta interface with simple input """
-=======
-        """Test CustomPlayer.alphabeta interface """
->>>>>>> b9bd8752
         h, w = 9, 9  # board size
         test_depth = 1
         starting_location = (2, 7)
@@ -327,11 +314,7 @@
     @timeout(5)
     # @unittest.skip("Skip get_move test.")  # Uncomment this line to skip test
     def test_get_move_interface(self):
-<<<<<<< HEAD
         """Test CustomPlayer.get_move interface with simple input """
-=======
-        """Test CustomPlayer.get_move interface """
->>>>>>> b9bd8752
         h, w = 9, 9  # board size
         test_depth = 1
         starting_location = (2, 7)
@@ -502,15 +485,9 @@
     @timeout(20)
     # @unittest.skip("Skip iterative deepening test.")  # Uncomment this line to skip test
     def test_get_move(self):
-<<<<<<< HEAD
         """Test iterative deepening in CustomPlayer.get_move
 
         Placing an agent on the game board and performing ID minimax search,
-=======
-        """Test iterative deepening in CustomPlayer.get_move()
-
-        Place an agent on the game board and performing ID minimax search,
->>>>>>> b9bd8752
         which should visit a specific number of unique nodes while expanding.
         By forcing the search to timeout when a predetermined number of nodes
         have been expanded, we can then verify that the expected number of
